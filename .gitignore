__pycache__/
build/
dist/
*.egg-info/
.pytest_cache/
*.pyc
*.py[cod]
.DS_Store
.vscode

# pyenv
.python-version

# Environments
.env
.venv

# mypy
.mypy_cache/
.dmypy.json
dmypy.json

# JetBrains
.idea/

/coverage.xml
/.coverage


# Agentics
agentics.code-workspace
# Test reports
report.html

<<<<<<< HEAD
# IDE
.vscode
=======
__*__/
>>>>>>> 10143c8a
<|MERGE_RESOLUTION|>--- conflicted
+++ resolved
@@ -6,7 +6,6 @@
 *.pyc
 *.py[cod]
 .DS_Store
-.vscode
 
 # pyenv
 .python-version
@@ -32,9 +31,8 @@
 # Test reports
 report.html
 
-<<<<<<< HEAD
 # IDE
 .vscode
-=======
-__*__/
->>>>>>> 10143c8a
+
+# local folders
+__*__/